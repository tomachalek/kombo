--- conflicted
+++ resolved
@@ -2,14 +2,10 @@
 
 (a work in progress project)
 
-<<<<<<< HEAD
-Skeletron is a simple base for client-side application based on React &amp; Rx.JS. It takes some inspiration from Flux architecture and Redux library.
-=======
 Skeletron is a simple base for client-side application based on [React](https://reactjs.org/) &amp;
 [RxJS](http://reactivex.io/). It takes some loose inspiration from Flux architecture and Redux library.
 It is used in production in an application containing ~60k lines of TypeScript code and with
 thousands of users.
->>>>>>> a496a6ea
 
 ## Contents
 
@@ -18,24 +14,17 @@
   * [Stateless models](#stateless_models)
   * [Stateful models](#stateful_models)
   * [Views](#view_module)
-<<<<<<< HEAD
-=======
   * [Page initialization](#page_initialization)
->>>>>>> a496a6ea
 
 <a name="key_principles"></a>
 ## Key principles
 
 * no boilerplate code (or as few as possible)
-<<<<<<< HEAD
-* expects model to encapsulate whole business logic (including API calls etc.)
-=======
 * no global singleton models (like e.g. stores in many Flux apps)
   * this breaks any awareness of components' dependencies
 * no pure FP/OOP/... ideology - just use what's good for the job
 * embrace more traditional "model" as an object which encapsulates a specified subdomain of business logic
   (including API calls etc.)
->>>>>>> a496a6ea
   * model should know what to do with its related state (no actionCreator/store dilemma)
   * stateless model transforms state with possible explicitly defined side effects
     * side effects may produce actions (i.e. model does this) but that's where the chain ends
@@ -56,15 +45,6 @@
 <a name="stateless_models"></a>
 ### Stateless models
 
-<<<<<<< HEAD
-Stateless model does not control when its related state is changed. It only specifies how the state is changed 
-in response to different actions (note: do not forget to pass through an original state in case the model does
-not respond to an action).
-
-To be able to perform asynchornous API calls, synchronize/notify other possible stores etc., stateless model 
-can specify its side effects bound to different actions. These effects are invoked once their respective actions 
-reduce the current state.
-=======
 Stateless model does not control when its related state is changed. It only specifies how the state is changed
 in response to different actions (note: do not forget to pass through an original state in case the model does
 not respond to an action).
@@ -80,7 +60,6 @@
 reduce the current state. Side-effect actions should be dispatched via provided *dispatch* function (i.e. not
 via global dispatcher) because it is handled in a special way to prevent infinite long action chains or even
 action loops.
->>>>>>> a496a6ea
 
 ```ts
 
@@ -142,39 +121,6 @@
 <a name="stateful_models"></a>
 ### Stateful models
 
-<<<<<<< HEAD
-Stateful models are intended mainly for legacy code integration. They control how and when their internal state is changed in response to an action (they must explicitly call *emitChange* to notify their listeners - typically React components - that they should update their state).
-
-```ts
-export class MyStatefulModel extends StateFulModel {
-
-    constructor(dispatcher:ActionDispatcher) {
-        dispatcher.register(action => {
-            switch (action.type) {
-                case 'GET_DATA':
-                    this.isBusy = true;
-                    this.emitChange();
-                    this.ajax(...).then(
-                        (data) => {
-                            this.data = data;
-                            this.isBusy = false;
-                            this.emitChange();
-                        },
-                        (err) => {
-                            this.data = null;
-                            this.error = err;
-                            this.isBusy = false;
-                            this.emitChange();
-                        }
-                    )
-                break;
-            }
-        });
-    }
-}
-```
-
-=======
 Stateful models are intended mainly for legacy code integration. They control how and when their internal
 state is changed in response to an action (they must explicitly call *emitChange* to notify their listeners -
 typically React components - that they should update their state). Stateful models pass themselves
@@ -218,7 +164,6 @@
 }
 ```
 
->>>>>>> a496a6ea
 <a name="view_module"></a>
 ### View module
 
